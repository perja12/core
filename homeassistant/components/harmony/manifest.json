{
  "domain": "harmony",
  "name": "Logitech Harmony Hub",
  "documentation": "https://www.home-assistant.io/integrations/harmony",
<<<<<<< HEAD
  "requirements": ["aioharmony==0.2.3"],
=======
  "requirements": ["aioharmony==0.2.4"],
>>>>>>> 7a2820de
  "codeowners": ["@ehendrix23", "@bramkragten", "@bdraco"],
  "ssdp": [
    {
      "manufacturer": "Logitech",
      "deviceType": "urn:myharmony-com:device:harmony:1"
    }
  ],
  "config_flow": true
}<|MERGE_RESOLUTION|>--- conflicted
+++ resolved
@@ -2,11 +2,7 @@
   "domain": "harmony",
   "name": "Logitech Harmony Hub",
   "documentation": "https://www.home-assistant.io/integrations/harmony",
-<<<<<<< HEAD
-  "requirements": ["aioharmony==0.2.3"],
-=======
   "requirements": ["aioharmony==0.2.4"],
->>>>>>> 7a2820de
   "codeowners": ["@ehendrix23", "@bramkragten", "@bdraco"],
   "ssdp": [
     {
